

## Renaissance Benchmark Suite

<p align="center">
  <img height="180px" src="https://github.com/D-iii-S/renaissance-benchmarks/raw/master/website/resources/images/mona-lisa-round.png"/>
</p>


The Renaissance Benchmark Suite aggregates common modern JVM workloads,
including, but not limited to, Big Data, machine-learning, and functional programming.
The suite is intended to be used to optimize just-in-time compilers, interpreters, GCs,
and for tools such as profilers, debuggers, or static analyzers, and even different hardware.
It is intended to be an open-source, collaborative project,
in which the community can propose and improve benchmark workloads.

The contents of this README file are automatically generated from the codebase,
and can be refreshed with the `--readme` command-line flag.


### Building the suite

To build the suite and create the so-called fat JAR (or super JAR), you only
need to run `sbt` built tool:

```
$ tools/sbt/bin/sbt assembly
```

This will retrieve all the dependencies, compile all the benchmark projects and the harness,
bundle the JARs and create the final JAR under `target/scala-2.12`.


### Running the benchmarks

To run a Renaissance benchmark, you need to have a JRE installed.
This allows you to execute the following `java` command:

```
java -jar '<renaissance-home>/target/scala-2.12/renaissance-0.1.jar' <benchmarks>
```

Above, the `<renaissance-home>` is the path to the root directory of the Renaissance distribution,
and `<benchmarks>` is the list of benchmarks that you wish to run.
For example, you can specify `scala-k-means` as the benchmark.


#### Complete list of command-line options

The following is a complete list of command-line options.

```
Renaissance Benchmark Suite 0.1
Usage: renaissance [options] [benchmark-specification]

  --help                   Prints this usage text.
  -r, --repetitions <value>
                           Number of repetitions of each benchmark
  --policy <value>         Execution policy, one of: fixed
  --plugins <value>        Comma-separated list of class names of plugin implementations.
  --readme                 Regenerates the README file, and does not run anything.
  benchmark-specification  Comma-separated list of benchmarks (or groups) that must be executed.
```


### List of benchmarks

The following is the complete list of benchmarks, separated into groups.


##### apache-spark

- `log-regression` - Runs the logistic regression workload from the Spark MLlib. (default repetitions: 20)

- `movie-lens` - Recommends movies using the ALS algorithm. (default repetitions: 5)

- `page-rank` - Runs a number of PageRank iterations, using RDDs. (default repetitions: 20)


##### core

- `dummy` - A dummy benchmark, which does no work. It is used only to test the harness. (default repetitions: 20)


##### jdk-concurrent

- `future-genetic` - Runs a genetic algorithm using the Jenetics library and futures. (default repetitions: 50)


##### jdk-streams

- `parallel-streams-mnemonics` - Solves the phone mnemonics problem using parallel JDK streams. (default repetitions: 16)

- `scrabble` - Solves the Scrabble puzzle using JDK Streams. (default repetitions: 50)

- `streams-mnemonics` - Solves the phone mnemonics problem using JDK streams. (default repetitions: 16)


##### neo4j

- `neo4j-analytics` - Executes Neo4J graph queries against a movie database. (default repetitions: 20)


##### rx

- `rx-scrabble` - Solves the Scrabble puzzle using the Rx streams. (default repetitions: 80)


##### scala-stdlib

- `scala-k-means` - Runs the K-Means algorithm using Scala collections. (default repetitions: 50)


##### twitter-finagle

- `finagle-http` - Sends many small Finagle HTTP requests to a Finagle HTTP server, and awaits the response. (default repetitions: 12)

##### scala-dotty

- `dotty` - Runs the Dotty compiler on a set of source code files. (default repetitions: 50)


### Run policies

The suite is designed to support multiple ways of executing a benchmark --
for example, a fixed number of iterations, or a fixed amount of time.
This logic is encapsulated in run policies. Current policies include:

- `fixed` -- Runs the benchmark for a fixed number of iterations.



### Plugins and interfacing with external tools

If you are using an external tool to inspect a benchmark, such as an instrumentation agent,
or a profiler, then you will need to make this tool aware of when a benchmark iteration
is starting and when it is ending.
To allow this, the suite allows specifying custom plugins, which are notified when necessary.
Here is an example of how to implement a plugin:

```
class MyPlugin extends Plugin {
  def onCreation() = {
    // Initialize the plugin after it has been created.
  }
  def beforeIteration(policy: Policy) = {
    // Notify the tool that a benchmark iteration is about to start.
  }
  def afterIteration(policy: Policy) = {
    // Notify the tool that the benchmark iteration has ended.
  }
}
```

Here, the Policy argument describes
the current state of the benchmark.


### Contributing

Please see CONTRIBUTION.md for a description of the contributing process.


### Licensing

The Renaissance Suite comes in two distributions,
and is available under both the MIT license and the GPL3 license.
The GPL distribution with all the benchmarks is licensed under the GPL3 license,
while the MIT distribution includes only those benchmarks that themselves
have less restrictive licenses.

Depending on your needs, you can use either of the two distributions.
The following table contains the licensing information of all the benchmarks:

| Benchmark     | Licenses      | Renaissance Distro |
| ------------- | ------------- |:------------------:|
| rx-scrabble | GPL2 | GPL3 |
| page-rank | APACHE2 | MIT |
| scrabble | GPL2 | GPL3 |
| dummy | MIT | MIT |
<<<<<<< HEAD
| log-regression | APACHE2 | MIT |
| movie-lens | APACHE2 | MIT |
=======
| future-genetic | APACHE2 | MIT |
>>>>>>> a6c71048
| streams-mnemonics | MIT | MIT |
| scala-k-means | MIT | MIT |
| parallel-streams-mnemonics | MIT | MIT |
| neo4j-analytics | GPL3 | GPL3 |
| finagle-http | APACHE2 | MIT |
| dotty | BSD3 | MIT |

### Design overview

The Renaissance benchmark suite is organized into several `sbt` projects:

- the `renaissance-core` folder that contains a set of *core* classes
- the `benchmarks` folder contains a set of *subprojects*, each containing a set of benchmarks
  for a specific domain (and having a separate set of dependencies)
- the top-level `src` folder contains the *harness*

The *subprojects* that correspond to different groups of benchmarks
generally depend on different versions of external libraries.
If they depend on Scala, then their Scala version can be different
from the Scala version that the Renaissance harness is written in.
The separation into subprojects was done so that there are never clashes
between the different dependencies of the different projects.

The *core* project is written in pure Java, and it contains the basic benchmark API.
Its most important class is `RenaissanceBenchmark`,
which must be extended by a concrete benchmark implementation.
This means that each *subproject* depends on the *core* project.

The *harness* project implements the functionality that is necessary
to parse the input arguments, to run the benchmarks, to generate documentation, and so on.
It depends on the *core* project, but it does not depend on the *subprojects* directly.
Instead, the JARs of the subprojects are copied as the generated *resources*
of the *harness* project, and embedded into the resulting JAR artifact.

```
renaissance-core
  ^           ^
  |            \  (classpath dep.)
  |             \
  |              ---- subproject X
  |                      .
  |                      .
  | (classpath dep.)     .
  |                      .
renaissance harness  <.... (JARs copied as resources)
```

When the harness is started, it uses the input arguments to select the benchmark,
and then unpacks the JARs of the corresponding benchmark group into a scratch folder.
The harness then creates a classloader with the unpacked JARs and loads the benchmark group.
The class loader is created directly below the bootstrap class loader.
This ensures that the classpath dependencies in the system class loader (of the harness)
are never mixed with any dependencies of a benchmark (which is in the URL class loader).

```
         boot class loader (JDK)
          ^              ^
          |              |
system class loader    URL class loader
    (harness)             (benchmark)
```

We need to do this to, e.g., avoid accidentally resolving the wrong class
by going through the system class loader (this can easily happen with,
e.g. Apache Spark and Scala, due to the way that Spark internally resolves some classes).
Note that, as a result, the `renaissance-core` JAR is loaded twice -- once in the harness,
and separately in the URL class loader of the specified benchmark.
To enable the harness to call the methods of the
`RenaissanceBenchmark` that is loaded in the URL class loader,
we have a special `ProxyRenaissanceBenchmark` class,
that knows how to call the methods of the benchmark defined in another class loader.

You can see the further details of the build system in the top-level `build.sbt` file,
and in the `renaissance-suite.scala` file.

<|MERGE_RESOLUTION|>--- conflicted
+++ resolved
@@ -178,12 +178,9 @@
 | page-rank | APACHE2 | MIT |
 | scrabble | GPL2 | GPL3 |
 | dummy | MIT | MIT |
-<<<<<<< HEAD
 | log-regression | APACHE2 | MIT |
 | movie-lens | APACHE2 | MIT |
-=======
 | future-genetic | APACHE2 | MIT |
->>>>>>> a6c71048
 | streams-mnemonics | MIT | MIT |
 | scala-k-means | MIT | MIT |
 | parallel-streams-mnemonics | MIT | MIT |
