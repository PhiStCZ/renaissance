--- conflicted
+++ resolved
@@ -72,28 +72,18 @@
 
 ##### apache-spark
 
-<<<<<<< HEAD
 - `gauss-mix` - Computes a Gaussian mixture model using expectation-maximization. (default repetitions: 40)
 
 - `log-regression` - Runs the logistic regression workload from the Spark MLlib. (default repetitions: 20)
 
-=======
-<<<<<<< HEAD
-- `log-regression` - Runs the logistic regression workload from the Spark MLlib. (default repetitions: 20)
-
 - `movie-lens` - Recommends movies using the ALS algorithm. (default repetitions: 5)
-=======
 
 - `dec-tree` - Runs the Random Forest algorithm from Spark MLlib. (default repetitions: 20)
 
 - `chi-square` - Runs the chi-square test from Spark MLlib. (default repetitions: 60)
 
-- `log-regression` - Runs the logistic regression workload from the Spark MLlib. (default repetitions: 20)
-
 - `naive-bayes` - Runs the multinomial naive Bayes algorithm from the Spark MLlib. (default repetitions: 20)
->>>>>>> master
-
->>>>>>> 2c4b0e66
+
 - `page-rank` - Runs a number of PageRank iterations, using RDDs. (default repetitions: 20)
 
 
@@ -200,15 +190,9 @@
 | rx-scrabble | GPL2 | GPL3 |
 | dec-tree | APACHE2 | MIT |
 | page-rank | APACHE2 | MIT |
-<<<<<<< HEAD
-=======
-| scrabble | GPL2 | GPL3 |
-| dummy | MIT | MIT |
-| log-regression | APACHE2 | MIT |
 | movie-lens | APACHE2 | MIT |
 | naive-bayes | APACHE2 | MIT |
 | page-rank | APACHE2 | MIT |
->>>>>>> 2c4b0e66
 | scrabble | GPL2 | GPL3 |
 | dummy | MIT | MIT |
 | chi-square | APACHE2 | MIT |
